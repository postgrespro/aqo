--- conflicted
+++ resolved
@@ -56,13 +56,8 @@
  *
  */
 
-<<<<<<< HEAD
-#include "aqo.h"
+#include "postgres.h"
 #include "file_storage.h"
-=======
-#include "postgres.h"
-
->>>>>>> 8a71d50d
 #include "access/parallel.h"
 #include "access/table.h"
 #include "commands/extension.h"
@@ -296,35 +291,6 @@
 				elog(ERROR, "unrecognized mode in AQO: %d", aqo_mode);
 				break;
 		}
-<<<<<<< HEAD
-
-		if (query_context.adding_query || force_collect_stat)
-		{
-			/*
-			 * Add query into the AQO knowledge base. To process an error with
-			 * concurrent addition from another backend we will try to restart
-			 * preprocessing routine.
-			 */
-			update_query(query_context.query_hash,
-							  query_context.fspace_hash,
-							  query_context.learn_aqo,
-							  query_context.use_aqo,
-							  query_context.auto_tuning);
-
-			/*
-			 * Add query text into the ML-knowledge base. Just for further
-			 * analysis. In the case of cached plans we could have NULL query text.
-			 */
-			if (query_string != NULL)
-			{
-				if (!use_file_storage)
-					add_query_text(query_context.query_hash, query_string);
-				else
-					file_add_query_text(query_context.query_hash, query_string);
-			}
-		}
-=======
->>>>>>> 8a71d50d
 	}
 	else /* Query class exists in a ML knowledge base. */
 	{
