/*
 * aqo.c
 *		Adaptive query optimization extension
 *
 * Copyright (c) 2016-2022, Postgres Professional
 *
 * IDENTIFICATION
 *	  aqo/aqo.c
 */

#include "postgres.h"

#include "access/relation.h"
#include "access/table.h"
#include "catalog/pg_extension.h"
#include "commands/extension.h"
#include "miscadmin.h"
#include "utils/selfuncs.h"

#include "aqo.h"
#include "aqo_shared.h"
#include "cardinality_hooks.h"
#include "path_utils.h"
#include "preprocessing.h"
#include "storage.h"


PG_MODULE_MAGIC;

void _PG_init(void);

#define AQO_MODULE_MAGIC	(1234)

/* Strategy of determining feature space for new queries. */
int		aqo_mode = AQO_MODE_CONTROLLED;
bool	force_collect_stat;
<<<<<<< HEAD
int 	aqo_statement_timeout;
=======
bool	aqo_predict_with_few_neighbors;
>>>>>>> 6a86ff23

/*
 * Show special info in EXPLAIN mode.
 *
 * aqo_show_hash - show query class (hash) and a feature space value (hash)
 * of each plan node. This is instance-dependent value and can't be used
 * in regression and TAP tests.
 *
 * aqo_show_details - show AQO settings for this class and prediction
 * for each plan node.
 */
bool	aqo_show_hash;
bool	aqo_show_details;
bool	change_flex_timeout;

/* GUC variables */
static const struct config_enum_entry format_options[] = {
	{"intelligent", AQO_MODE_INTELLIGENT, false},
	{"forced", AQO_MODE_FORCED, false},
	{"controlled", AQO_MODE_CONTROLLED, false},
	{"learn", AQO_MODE_LEARN, false},
	{"frozen", AQO_MODE_FROZEN, false},
	{"disabled", AQO_MODE_DISABLED, false},
	{NULL, 0, false}
};

/* Parameters of autotuning */
int			aqo_stat_size = STAT_SAMPLE_SIZE;
int			auto_tuning_window_size = 5;
double		auto_tuning_exploration = 0.1;
int			auto_tuning_max_iterations = 50;
int			auto_tuning_infinite_loop = 8;

/* stat_size > infinite_loop + window_size + 3 is required for auto_tuning*/

/* Machine learning parameters */

/* The number of nearest neighbors which will be chosen for ML-operations */
int			aqo_k;
double		log_selectivity_lower_bound = -30;

/*
 * Currently we use it only to store query_text string which is initialized
 * after a query parsing and is used during the query planning.
 */

QueryContextData	query_context;

MemoryContext		AQOTopMemCtx = NULL;

/* Is released at the end of transaction */
MemoryContext		AQOCacheMemCtx = NULL;

/* Is released at the end of planning */
MemoryContext 		AQOPredictMemCtx = NULL;

/* Is released at the end of learning */
MemoryContext 		AQOLearnMemCtx = NULL;

/* Additional plan info */
int njoins;

/* Saved hook values */
post_parse_analyze_hook_type				prev_post_parse_analyze_hook;
planner_hook_type							prev_planner_hook;
ExecutorStart_hook_type						prev_ExecutorStart_hook;
ExecutorRun_hook_type						prev_ExecutorRun;
ExecutorEnd_hook_type						prev_ExecutorEnd_hook;
set_baserel_rows_estimate_hook_type			prev_set_foreign_rows_estimate_hook;
set_baserel_rows_estimate_hook_type			prev_set_baserel_rows_estimate_hook;
get_parameterized_baserel_size_hook_type	prev_get_parameterized_baserel_size_hook;
set_joinrel_size_estimates_hook_type		prev_set_joinrel_size_estimates_hook;
get_parameterized_joinrel_size_hook_type	prev_get_parameterized_joinrel_size_hook;
ExplainOnePlan_hook_type					prev_ExplainOnePlan_hook;
ExplainOneNode_hook_type					prev_ExplainOneNode_hook;
static shmem_request_hook_type				prev_shmem_request_hook = NULL;

/*****************************************************************************
 *
 *	CREATE/DROP EXTENSION FUNCTIONS
 *
 *****************************************************************************/

static void
aqo_free_callback(ResourceReleasePhase phase,
					 bool isCommit,
					 bool isTopLevel,
					 void *arg)
{
	if (phase != RESOURCE_RELEASE_AFTER_LOCKS)
		return;

	if (isTopLevel)
	{
		MemoryContextReset(AQOCacheMemCtx);
		cur_classes = NIL;
	}
}

/*
 * Requests any additional shared memory required for aqo.
 */
static void
aqo_shmem_request(void)
{
	if (prev_shmem_request_hook)
		prev_shmem_request_hook();

	RequestAddinShmemSpace(aqo_memsize());
}

void
_PG_init(void)
{
	/*
	 * In order to create our shared memory area, we have to be loaded via
	 * shared_preload_libraries. If not, report an ERROR.
	 */
	if (!process_shared_preload_libraries_in_progress)
		ereport(ERROR,
				(errcode(ERRCODE_FEATURE_NOT_SUPPORTED),
				 errmsg("AQO module could be loaded only on startup."),
				 errdetail("Add 'aqo' into the shared_preload_libraries list.")));

	/*
	 * Inform the postmaster that we want to enable query_id calculation if
	 * compute_query_id is set to auto.
	 */
	EnableQueryId();

	DefineCustomEnumVariable("aqo.mode",
							 "Mode of aqo usage.",
							 NULL,
							 &aqo_mode,
							 AQO_MODE_CONTROLLED,
							 format_options,
							 PGC_USERSET,
							 0,
							 NULL,
							 NULL,
							 NULL
	);

	DefineCustomBoolVariable(
							 "aqo.force_collect_stat",
							 "Collect statistics at all AQO modes",
							 NULL,
							 &force_collect_stat,
							 false,
							 PGC_USERSET,
							 0,
							 NULL,
							 NULL,
							 NULL
	);

	DefineCustomBoolVariable(
							 "aqo.show_hash",
							 "Show query and node hash on explain.",
							 "Hash value depend on each instance and is not good to enable it in regression or TAP tests.",
							 &aqo_show_hash,
							 false,
							 PGC_USERSET,
							 0,
							 NULL,
							 NULL,
							 NULL
	);

	DefineCustomBoolVariable(
							 "aqo.show_details",
							 "Show AQO state on a query.",
							 NULL,
							 &aqo_show_details,
							 false,
							 PGC_USERSET,
							 0,
							 NULL,
							 NULL,
							 NULL
	);

	DefineCustomBoolVariable(
							 "aqo.learn_statement_timeout",
							 "Learn on a plan interrupted by statement timeout.",
							 "ML data stored in a backend cache, so it works only locally.",
							 &aqo_learn_statement_timeout,
							 false,
							 PGC_USERSET,
							 0,
							 NULL,
							 NULL,
							 NULL
	);

	DefineCustomBoolVariable(
							 "aqo.wide_search",
							 "Search ML data in neighbour feature spaces.",
							 NULL,
							 &use_wide_search,
							 false,
							 PGC_USERSET,
							 0,
							 NULL,
							 NULL,
							 NULL
	);

	DefineCustomIntVariable("aqo.join_threshold",
							"Sets the threshold of number of JOINs in query beyond which AQO is used.",
							NULL,
							&aqo_join_threshold,
							3,
							0, INT_MAX / 1000,
							PGC_USERSET,
							0,
							NULL,
							NULL,
							NULL
	);

	DefineCustomIntVariable("aqo.fs_max_items",
							"Max number of feature spaces that AQO can operate with.",
							NULL,
							&fs_max_items,
							10000,
							1, INT_MAX,
							PGC_POSTMASTER,
							0,
							NULL,
							NULL,
							NULL
	);

	DefineCustomIntVariable("aqo.fss_max_items",
							"Max number of feature subspaces that AQO can operate with.",
							NULL,
							&fss_max_items,
							100000,
							0, INT_MAX,
							PGC_POSTMASTER,
							0,
							NULL,
							NULL,
							NULL
	);

	DefineCustomIntVariable("aqo.querytext_max_size",
							"Query max size in aqo_query_texts.",
							NULL,
							&querytext_max_size,
							1000,
							0, INT_MAX,
							PGC_SUSET,
							0,
							NULL,
							NULL,
							NULL
	);

	DefineCustomIntVariable("aqo.dsm_size_max",
							"Maximum size of dynamic shared memory which AQO could allocate to store learning data.",
							NULL,
							&dsm_size_max,
							100,
							0, INT_MAX,
							PGC_SUSET,
							0,
							NULL,
							NULL,
							NULL
	);
	DefineCustomIntVariable("aqo.statement_timeout",
							"Time limit on learning.",
							NULL,
							&aqo_statement_timeout,
							0,
							0, INT_MAX,
							PGC_USERSET,
							0,
							NULL,
							NULL,
							NULL);

	DefineCustomIntVariable("aqo.k_neighbors_threshold",
							"Set the threshold of number of neighbors for predicting.",
							NULL,
							&aqo_k,
							3,
							1, INT_MAX / 1000,
							PGC_USERSET,
							0,
							NULL,
							NULL,
							NULL);

	DefineCustomBoolVariable("aqo.predict_with_few_neighbors",
							"Make prediction with less neighbors than we should have.",
							 NULL,
							 &aqo_predict_with_few_neighbors,
							 true,
							 PGC_USERSET,
							 0,
							 NULL,
							 NULL,
							 NULL);

	prev_shmem_startup_hook						= shmem_startup_hook;
	shmem_startup_hook							= aqo_init_shmem;
	prev_planner_hook							= planner_hook;
	planner_hook								= aqo_planner;
	prev_ExecutorStart_hook						= ExecutorStart_hook;
	ExecutorStart_hook							= aqo_ExecutorStart;
	prev_ExecutorRun							= ExecutorRun_hook;
	ExecutorRun_hook							= aqo_ExecutorRun;
	prev_ExecutorEnd_hook						= ExecutorEnd_hook;
	ExecutorEnd_hook							= aqo_ExecutorEnd;

	/* Cardinality prediction hooks. */
	prev_set_baserel_rows_estimate_hook			= set_baserel_rows_estimate_hook;
	set_foreign_rows_estimate_hook				= aqo_set_baserel_rows_estimate;
	set_baserel_rows_estimate_hook				= aqo_set_baserel_rows_estimate;
	prev_get_parameterized_baserel_size_hook	= get_parameterized_baserel_size_hook;
	get_parameterized_baserel_size_hook			= aqo_get_parameterized_baserel_size;
	prev_set_joinrel_size_estimates_hook		= set_joinrel_size_estimates_hook;
	set_joinrel_size_estimates_hook				= aqo_set_joinrel_size_estimates;
	prev_get_parameterized_joinrel_size_hook	= get_parameterized_joinrel_size_hook;
	get_parameterized_joinrel_size_hook			= aqo_get_parameterized_joinrel_size;
	prev_estimate_num_groups_hook				= estimate_num_groups_hook;
	estimate_num_groups_hook					= aqo_estimate_num_groups_hook;
	parampathinfo_postinit_hook					= ppi_hook;

	prev_create_plan_hook						= create_plan_hook;
	create_plan_hook							= aqo_create_plan_hook;

	/* Service hooks. */
	prev_ExplainOnePlan_hook					= ExplainOnePlan_hook;
	ExplainOnePlan_hook							= print_into_explain;
	prev_ExplainOneNode_hook					= ExplainOneNode_hook;
	ExplainOneNode_hook							= print_node_explain;

	prev_create_upper_paths_hook				= create_upper_paths_hook;
	create_upper_paths_hook						= aqo_store_upper_signature_hook;

	prev_shmem_request_hook = shmem_request_hook;
	shmem_request_hook = aqo_shmem_request;

	init_deactivated_queries_storage();

	/*
	 * Create own Top memory Context for reporting AQO memory in the future.
	 */
	AQOTopMemCtx = AllocSetContextCreate(TopMemoryContext,
											 "AQOTopMemoryContext",
											 ALLOCSET_DEFAULT_SIZES);
	/*
	 * AQO Cache Memory Context containe environment data.
	 */
	AQOCacheMemCtx = AllocSetContextCreate(AQOTopMemCtx,
											 "AQOCacheMemCtx",
											 ALLOCSET_DEFAULT_SIZES);

	/*
	 * AQOPredictMemoryContext save necessary information for making predict of plan nodes
	 * and clean up in the execution stage of query.
	 */
	AQOPredictMemCtx = AllocSetContextCreate(AQOTopMemCtx,
											 "AQOPredictMemoryContext",
											 ALLOCSET_DEFAULT_SIZES);
	/*
	 * AQOLearnMemoryContext save necessary information for writing down to AQO knowledge table
	 * and clean up after doing this operation.
	 */
	AQOLearnMemCtx = AllocSetContextCreate(AQOTopMemCtx,
											 "AQOLearnMemoryContext",
											 ALLOCSET_DEFAULT_SIZES);
	RegisterResourceReleaseCallback(aqo_free_callback, NULL);
	RegisterAQOPlanNodeMethods();

	MarkGUCPrefixReserved("aqo");
}

/*
 * AQO is really needed for any activity?
 */
bool
IsQueryDisabled(void)
{
	if (!query_context.learn_aqo && !query_context.use_aqo &&
		!query_context.auto_tuning && !query_context.collect_stat &&
		!query_context.adding_query && !query_context.explain_only &&
		INSTR_TIME_IS_ZERO(query_context.start_planning_time) &&
		query_context.planning_time < 0.)
		return true;

	return false;
}

PG_FUNCTION_INFO_V1(invalidate_deactivated_queries_cache);

/*
 * Clears the cache of deactivated queries if the user changed aqo_queries
 * manually.
 */
Datum
invalidate_deactivated_queries_cache(PG_FUNCTION_ARGS)
{
       PG_RETURN_POINTER(NULL);
}<|MERGE_RESOLUTION|>--- conflicted
+++ resolved
@@ -34,11 +34,8 @@
 /* Strategy of determining feature space for new queries. */
 int		aqo_mode = AQO_MODE_CONTROLLED;
 bool	force_collect_stat;
-<<<<<<< HEAD
 int 	aqo_statement_timeout;
-=======
 bool	aqo_predict_with_few_neighbors;
->>>>>>> 6a86ff23
 
 /*
  * Show special info in EXPLAIN mode.
