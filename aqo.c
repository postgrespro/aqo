--- conflicted
+++ resolved
@@ -8,15 +8,8 @@
  *	  aqo/aqo.c
  */
 
-<<<<<<< HEAD
-#include "aqo.h"
-#include "cardinality_hooks.h"
-#include "ignorance.h"
-#include "path_utils.h"
+#include "postgres.h"
 #include "file_storage.h"
-=======
-#include "postgres.h"
->>>>>>> 8a71d50d
 
 #include "access/relation.h"
 #include "access/table.h"
